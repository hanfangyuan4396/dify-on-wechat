--- conflicted
+++ resolved
@@ -5,13 +5,9 @@
 XUNFEI = "xunfei"
 CHATGPTONAZURE = "chatGPTOnAzure"
 LINKAI = "linkai"
-<<<<<<< HEAD
 DIFYAI = "difyai"
+CLAUDEAI = "claude"
 
 VERSION = "1.3.0"
 
-=======
->>>>>>> 058c167f
-CLAUDEAI = "claude"
-
 MODEL_LIST = ["gpt-3.5-turbo", "gpt-3.5-turbo-16k", "gpt-4", "wenxin", "wenxin-4", "xunfei", "claude"]