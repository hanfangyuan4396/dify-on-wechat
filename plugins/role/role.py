--- conflicted
+++ resolved
@@ -100,13 +100,8 @@
         if e_context["context"].type != ContextType.TEXT:
             return
         btype = Bridge().get_bot_type("chat")
-<<<<<<< HEAD
-        if btype not in [const.OPEN_AI, const.CHATGPT, const.CHATGPTONAZURE, const.QWEN_DASHSCOPE, const.XUNFEI, const.BAIDU, const.ZHIPU_AI, const.MOONSHOT, const.MiniMax, const.DIFY, const.COZE]:
+        if btype not in [const.OPEN_AI, const.CHATGPT, const.CHATGPTONAZURE, const.QWEN_DASHSCOPE, const.XUNFEI, const.BAIDU, const.ZHIPU_AI, const.MOONSHOT, const.MiniMax, const.DIFY, const.COZE, const.MODELSCOPE]:
             logger.warn(f'不支持的bot: {btype}')
-=======
-        if btype not in [const.OPEN_AI, const.CHATGPT, const.CHATGPTONAZURE, const.QWEN_DASHSCOPE, const.XUNFEI, const.BAIDU, const.ZHIPU_AI, const.MOONSHOT, const.MiniMax, const.LINKAI,const.MODELSCOPE]:
-            logger.debug(f'不支持的bot: {btype}')
->>>>>>> 7167310c
             return
         bot = Bridge().get_bot("chat")
         content = e_context["context"].content[:]
