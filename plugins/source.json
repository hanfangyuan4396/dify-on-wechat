--- conflicted
+++ resolved
@@ -25,14 +25,8 @@
       "desc": "根据特定关键词自动邀请用户加入指定的群聊"
     },
     "send_msg": {
-<<<<<<< HEAD
-     "url": "https://github.com/Isaac20231231/send_msg.git",
-     "desc": "手动发送微信通知消息插件,通过api发送消息/微信命令发送消息，支持个人/群聊"
-   }
-=======
       "url": "https://github.com/Isaac20231231/send_msg.git",
       "desc": "手动发送微信通知消息插件,通过api发送消息/微信命令发送消息，支持个人/群聊"
     }
->>>>>>> 970d0305
   }
 }