# encoding:utf-8

import os
import signal
import sys
import time

from channel import channel_factory
from common import const
from config import load_config
from plugins import *
import threading


def sigterm_handler_wrap(_signo):
    old_handler = signal.getsignal(_signo)

    def func(_signo, _stack_frame):
        logger.info("signal {} received, exiting...".format(_signo))
        conf().save_user_datas()
        if callable(old_handler):  #  check old_handler
            return old_handler(_signo, _stack_frame)
        sys.exit(0)

    signal.signal(_signo, func)


def start_channel(channel_name: str):
    channel = channel_factory.create_channel(channel_name)
<<<<<<< HEAD
    if channel_name in ["wx", "wxy", "terminal", "wechatmp", "wechatmp_service", "wechatcom_app", "wework",
                        "wechatcom_service", "gewechat", const.FEISHU, const.DINGTALK]:
=======
    if channel_name in ["wx", "wxy", "terminal", "wechatmp","web", "wechatmp_service", "wechatcom_app", "wework",
                        const.FEISHU, const.DINGTALK]:
>>>>>>> 16324e72
        PluginManager().load_plugins()

    if conf().get("use_linkai"):
        try:
            from common import linkai_client
            threading.Thread(target=linkai_client.start, args=(channel,)).start()
        except Exception as e:
            pass
    channel.startup()


def run():
    try:
        # load config
        load_config()
        # ctrl + c
        sigterm_handler_wrap(signal.SIGINT)
        # kill signal
        sigterm_handler_wrap(signal.SIGTERM)

        # create channel
        channel_name = conf().get("channel_type", "wx")

        if "--cmd" in sys.argv:
            channel_name = "terminal"

        if channel_name == "wxy":
            os.environ["WECHATY_LOG"] = "warn"

        start_channel(channel_name)

        while True:
            time.sleep(1)
    except Exception as e:
        logger.error("App startup failed!")
        logger.exception(e)


if __name__ == "__main__":
    run()<|MERGE_RESOLUTION|>--- conflicted
+++ resolved
@@ -27,13 +27,8 @@
 
 def start_channel(channel_name: str):
     channel = channel_factory.create_channel(channel_name)
-<<<<<<< HEAD
-    if channel_name in ["wx", "wxy", "terminal", "wechatmp", "wechatmp_service", "wechatcom_app", "wework",
-                        "wechatcom_service", "gewechat", const.FEISHU, const.DINGTALK]:
-=======
-    if channel_name in ["wx", "wxy", "terminal", "wechatmp","web", "wechatmp_service", "wechatcom_app", "wework",
-                        const.FEISHU, const.DINGTALK]:
->>>>>>> 16324e72
+    if channel_name in ["wx", "wxy", "terminal", "wechatmp","wechatmp_service", "wechatcom_app", "wework",
+                        "wechatcom_service", "gewechat", "web", const.FEISHU, const.DINGTALK]:
         PluginManager().load_plugins()
 
     if conf().get("use_linkai"):
