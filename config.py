# encoding:utf-8

import json
import logging
import os
import pickle
import copy

from common.log import logger

# 将所有可用的配置项写在字典里, 请使用小写字母
# 此处的配置值无实际意义，程序不会读取此处的配置，仅用于提示格式，请将配置加入到config.json中
available_setting = {
    # webui配置
    "web_ui_port": 7860,
    "web_ui_username": "dow",
    "web_ui_password": "dify-on-wechat",
    # openai api配置
    "open_ai_api_key": "",  # openai api key
    # openai apibase，当use_azure_chatgpt为true时，需要设置对应的api base
    "open_ai_api_base": "https://api.openai.com/v1",
    "proxy": "",  # openai使用的代理
    # chatgpt模型， 当use_azure_chatgpt为true时，其名称为Azure上model deployment名称
    "model": "gpt-3.5-turbo",  # 可选择: gpt-4o, pt-4o-mini, gpt-4-turbo, claude-3-sonnet, wenxin, moonshot, qwen-turbo, xunfei, glm-4, minimax, gemini等模型，全部可选模型详见common/const.py文件
    "bot_type": "",  # 可选配置，使用兼容openai格式的三方服务时候，需填"chatGPT"。bot具体名称详见common/const.py文件列出的bot_type，如不填根据model名称判断，
    "use_azure_chatgpt": False,  # 是否使用azure的chatgpt
    "azure_deployment_id": "",  # azure 模型部署名称
    "azure_api_version": "",  # azure api版本
    # Bot触发配置
    "single_chat_prefix": ["bot", "@bot"],  # 私聊时文本需要包含该前缀才能触发机器人回复
    "single_chat_reply_prefix": "[bot] ",  # 私聊时自动回复的前缀，用于区分真人
    "single_chat_reply_suffix": "",  # 私聊时自动回复的后缀，\n 可以换行
    "accept_friend_commands": ["加好友"],  # 自动接受好友请求的申请信息
    "group_chat_prefix": ["@bot"],  # 群聊时包含该前缀则会触发机器人回复
    "group_chat_reply_prefix": "",  # 群聊时自动回复的前缀
    "group_chat_reply_suffix": "",  # 群聊时自动回复的后缀，\n 可以换行
    "group_chat_keyword": [],  # 群聊时包含该关键词则会触发机器人回复
    "group_at_off": False,  # 是否关闭群聊时@bot的触发
    "group_name_white_list": ["ChatGPT测试群", "ChatGPT测试群2"],  # 开启自动回复的群名称列表
    "group_name_keyword_white_list": [],  # 开启自动回复的群名称关键词列表
    "group_chat_in_one_session": ["ChatGPT测试群"],  # 支持会话上下文共享的群名称
    "nick_name_black_list": [],  # 用户昵称黑名单
    "group_welcome_msg": "",  # 配置新人进群固定欢迎语，不配置则使用随机风格欢迎
    "trigger_by_self": False,  # 是否允许机器人触发
    "text_to_image": "dall-e-2",  # 图片生成模型，可选 dall-e-2, dall-e-3
    # Azure OpenAI dall-e-3 配置
    "dalle3_image_style": "vivid", # 图片生成dalle3的风格，可选有 vivid, natural
    "dalle3_image_quality": "hd", # 图片生成dalle3的质量，可选有 standard, hd
    # Azure OpenAI DALL-E API 配置, 当use_azure_chatgpt为true时,用于将文字回复的资源和Dall-E的资源分开.
    "azure_openai_dalle_api_base": "", # [可选] azure openai 用于回复图片的资源 endpoint，默认使用 open_ai_api_base
    "azure_openai_dalle_api_key": "", # [可选] azure openai 用于回复图片的资源 key，默认使用 open_ai_api_key
    "azure_openai_dalle_deployment_id":"", # [可选] azure openai 用于回复图片的资源 deployment id，默认使用 text_to_image
    "image_proxy": True,  # 是否需要图片代理，国内访问LinkAI时需要
    "image_create_prefix": ["画", "看", "找"],  # 开启图片回复的前缀
    "concurrency_in_session": 1,  # 同一会话最多有多少条消息在处理中，大于1可能乱序
    "image_create_size": "256x256",  # 图片大小,可选有 256x256, 512x512, 1024x1024 (dall-e-3默认为1024x1024)
    "group_chat_exit_group": False,
<<<<<<< HEAD
    "group_exit_msg": "",  # 退出群聊的消息
    "accept_friend_msg": "",  # 接受好友请求后发送的消息
=======
>>>>>>> 69376734
    # chatgpt会话参数
    "expires_in_seconds": 3600,  # 无操作会话的过期时间
    # 人格描述
    "character_desc": "你是ChatGPT, 一个由OpenAI训练的大型语言模型, 你旨在回答并解决人们的任何问题，并且可以使用多种语言与人交流。",
    "conversation_max_tokens": 1000,  # 支持上下文记忆的最多字符数
    # chatgpt限流配置
    "rate_limit_chatgpt": 20,  # chatgpt的调用频率限制
    "rate_limit_dalle": 50,  # openai dalle的调用频率限制
    # chatgpt api参数 参考https://platform.openai.com/docs/api-reference/chat/create
    "temperature": 0.9,
    "top_p": 1,
    "frequency_penalty": 0,
    "presence_penalty": 0,
    "request_timeout": 180,  # chatgpt请求超时时间，openai接口默认设置为600，对于难问题一般需要较长时间
    "timeout": 120,  # chatgpt重试超时时间，在这个时间内，将会自动重试
    # Baidu 文心一言参数
    "baidu_wenxin_model": "eb-instant",  # 默认使用ERNIE-Bot-turbo模型
    "baidu_wenxin_api_key": "",  # Baidu api key
    "baidu_wenxin_secret_key": "",  # Baidu secret key
    # 讯飞星火API
    "xunfei_app_id": "",  # 讯飞应用ID
    "xunfei_api_key": "",  # 讯飞 API key
    "xunfei_api_secret": "",  # 讯飞 API secret
    # claude 配置
    "claude_api_cookie": "",
    "claude_uuid": "",
    # claude api key
    "claude_api_key": "",
    # 通义千问API, 获取方式查看文档 https://help.aliyun.com/document_detail/2587494.html
    "qwen_access_key_id": "",
    "qwen_access_key_secret": "",
    "qwen_agent_key": "",
    "qwen_app_id": "",
    "qwen_node_id": "",  # 流程编排模型用到的id，如果没有用到qwen_node_id，请务必保持为空字符串
    # 阿里灵积(通义新版sdk)模型api key
    "dashscope_api_key": "",
    # Google Gemini Api Key
    "gemini_api_key": "",
    # dify配置
    "dify_api_base": "https://api.dify.ai/v1",
    "dify_api_key": "app-xxx",
    "dify_app_type": "chatbot", # dify助手类型 chatbot(对应聊天助手)/agent(对应Agent)/workflow(对应工作流)，默认为chatbot
    "dify_convsersation_max_messages": 5, # dify目前不支持设置历史消息长度，暂时使用超过最大消息数清空会话的策略，缺点是没有滑动窗口，会突然丢失历史消息
    # coze配置
    "coze_api_base": "https://api.coze.cn/open_api/v2",
    "coze_api_key": "xxx",
    "coze_bot_id": "xxx",
    # wework的通用配置
    "wework_smart": True,  # 配置wework是否使用已登录的企业微信，False为多开
    # 语音设置
    "speech_recognition": False,  # 是否开启语音识别
    "group_speech_recognition": False,  # 是否开启群组语音识别
    "voice_reply_voice": False,  # 是否使用语音回复语音，需要设置对应语音合成引擎的api key
    "always_reply_voice": False,  # 是否一直使用语音回复
    "voice_to_text": "openai",  # 语音识别引擎，支持openai,baidu,google,azure,xunfei,ali
    "text_to_voice": "openai",  # 语音合成引擎，支持openai,baidu,google,azure,xunfei,ali,pytts(offline),elevenlabs,edge(online)
    "text_to_voice_model": "tts-1",
    "tts_voice_id": "alloy",
    # baidu 语音api配置， 使用百度语音识别和语音合成时需要
    "baidu_app_id": "",
    "baidu_api_key": "",
    "baidu_secret_key": "",
    # 1536普通话(支持简单的英文识别) 1737英语 1637粤语 1837四川话 1936普通话远场
    "baidu_dev_pid": 1536,
    # azure 语音api配置， 使用azure语音识别和语音合成时需要
    "azure_voice_api_key": "",
    "azure_voice_region": "japaneast",
    # elevenlabs 语音api配置
<<<<<<< HEAD
    "xi_api_key": "",    #获取ap的方法可以参考https://docs.elevenlabs.io/api-reference/quick-start/authentication
    "xi_voice_id": "",   #ElevenLabs提供了9种英式、美式等英语发音id，分别是“Adam/Antoni/Arnold/Bella/Domi/Elli/Josh/Rachel/Sam”
    # 图像模型设置
    "image_recognition": False, # 是否开启图片识别
=======
    "xi_api_key": "",  # 获取ap的方法可以参考https://docs.elevenlabs.io/api-reference/quick-start/authentication
    "xi_voice_id": "",  # ElevenLabs提供了9种英式、美式等英语发音id，分别是“Adam/Antoni/Arnold/Bella/Domi/Elli/Josh/Rachel/Sam”
>>>>>>> 69376734
    # 服务时间限制，目前支持itchat
    "chat_time_module": False,  # 是否开启服务时间限制
    "chat_start_time": "00:00",  # 服务开始时间
    "chat_stop_time": "24:00",  # 服务结束时间
    # 翻译api
    "translate": "baidu",  # 翻译api，支持baidu
    # baidu翻译api的配置
    "baidu_translate_app_id": "",  # 百度翻译api的appid
    "baidu_translate_app_key": "",  # 百度翻译api的秘钥
    # itchat的配置
    "hot_reload": False,  # 是否开启热重载
    # wechaty的配置
    "wechaty_puppet_service_token": "",  # wechaty的token
    # wechatmp的配置
    "wechatmp_token": "",  # 微信公众平台的Token
    "wechatmp_port": 8080,  # 微信公众平台的端口,需要端口转发到80或443
    "wechatmp_app_id": "",  # 微信公众平台的appID
    "wechatmp_app_secret": "",  # 微信公众平台的appsecret
    "wechatmp_aes_key": "",  # 微信公众平台的EncodingAESKey，加密模式需要
    # wechatcom的通用配置
    "wechatcom_corp_id": "",  # 企业微信公司的corpID
    # wechatcomapp的配置
    "wechatcomapp_token": "",  # 企业微信app的token
    "wechatcomapp_port": 9898,  # 企业微信app的服务端口,不需要端口转发
    "wechatcomapp_secret": "",  # 企业微信app的secret
    "wechatcomapp_agent_id": "",  # 企业微信app的agent_id
    "wechatcomapp_aes_key": "",  # 企业微信app的aes_key
    # 飞书配置
    "feishu_port": 80,  # 飞书bot监听端口
    "feishu_app_id": "",  # 飞书机器人应用APP Id
    "feishu_app_secret": "",  # 飞书机器人APP secret
    "feishu_token": "",  # 飞书 verification token
    "feishu_bot_name": "",  # 飞书机器人的名字
    # 钉钉配置
    "dingtalk_client_id": "",  # 钉钉机器人Client ID 
    "dingtalk_client_secret": "",  # 钉钉机器人Client Secret
    "dingtalk_card_enabled": False,
    
    # chatgpt指令自定义触发词
    "clear_memory_commands": ["#清除记忆"],  # 重置会话指令，必须以#开头
    # channel配置
    "channel_type": "",  # 通道类型，支持：{wx,wxy,terminal,wechatmp,wechatmp_service,wechatcom_app,dingtalk}
    "subscribe_msg": "",  # 订阅消息, 支持: wechatmp, wechatmp_service, wechatcom_app
    "debug": False,  # 是否开启debug模式，开启后会打印更多日志
    "appdata_dir": "",  # 数据目录
    # 插件配置
    "plugin_trigger_prefix": "$",  # 规范插件提供聊天相关指令的前缀，建议不要和管理员指令前缀"#"冲突
    # 是否使用全局插件配置
    "use_global_plugin_config": False,
    "max_media_send_count": 3,  # 单次最大发送媒体资源的个数
    "media_send_interval": 1,  # 发送图片的事件间隔，单位秒
    # 智谱AI 平台配置
    "zhipu_ai_api_key": "",
    "zhipu_ai_api_base": "https://open.bigmodel.cn/api/paas/v4",
    "moonshot_api_key": "",
    "moonshot_base_url": "https://api.moonshot.cn/v1/chat/completions",
    # LinkAI平台配置
    "use_linkai": False,
    "linkai_api_key": "",
    "linkai_app_code": "",
    "linkai_api_base": "https://api.link-ai.tech",  # linkAI服务地址
    "Minimax_api_key": "",
    "Minimax_group_id": "",
    "Minimax_base_url": "",
}


class Config(dict):
    def __init__(self, d=None):
        super().__init__()
        if d is None:
            d = {}
        for k, v in d.items():
            self[k] = v
        # user_datas: 用户数据，key为用户名，value为用户数据，也是dict
        self.user_datas = {}

    def __getitem__(self, key):
        if key not in available_setting:
            raise Exception("key {} not in available_setting".format(key))
        return super().__getitem__(key)

    def __setitem__(self, key, value):
        if key not in available_setting:
            raise Exception("key {} not in available_setting".format(key))
        return super().__setitem__(key, value)

    def get(self, key, default=None):
        try:
            return self[key]
        except KeyError as e:
            return default
        except Exception as e:
            raise e

    # Make sure to return a dictionary to ensure atomic
    def get_user_data(self, user) -> dict:
        if self.user_datas.get(user) is None:
            self.user_datas[user] = {}
        return self.user_datas[user]

    def load_user_datas(self):
        try:
            with open(os.path.join(get_appdata_dir(), "user_datas.pkl"), "rb") as f:
                self.user_datas = pickle.load(f)
                logger.info("[Config] User datas loaded.")
        except FileNotFoundError as e:
            logger.info("[Config] User datas file not found, ignore.")
        except Exception as e:
            logger.info("[Config] User datas error: {}".format(e))
            self.user_datas = {}

    def save_user_datas(self):
        try:
            with open(os.path.join(get_appdata_dir(), "user_datas.pkl"), "wb") as f:
                pickle.dump(self.user_datas, f)
                logger.info("[Config] User datas saved.")
        except Exception as e:
            logger.info("[Config] User datas error: {}".format(e))


config = Config()


def drag_sensitive(config):
    try:
        if isinstance(config, str):
            conf_dict: dict = json.loads(config)
            conf_dict_copy = copy.deepcopy(conf_dict)
            for key in conf_dict_copy:
                if "key" in key or "secret" in key:
                    if isinstance(conf_dict_copy[key], str):
                        conf_dict_copy[key] = conf_dict_copy[key][0:3] + "*" * 5 + conf_dict_copy[key][-3:]
            return json.dumps(conf_dict_copy, indent=4)

        elif isinstance(config, dict):
            config_copy = copy.deepcopy(config)
            for key in config:
                if "key" in key or "secret" in key:
                    if isinstance(config_copy[key], str):
                        config_copy[key] = config_copy[key][0:3] + "*" * 5 + config_copy[key][-3:]
            return config_copy
    except Exception as e:
        logger.exception(e)
        return config
    return config


def load_config():
    global config
    config_path = "./config.json"
    if not os.path.exists(config_path):
        logger.info("配置文件不存在，将使用config-template.json模板")
        config_path = "./config-template.json"

    config_str = read_file(config_path)
    logger.debug("[INIT] config str: {}".format(drag_sensitive(config_str)))

    # 将json字符串反序列化为dict类型
    config = Config(json.loads(config_str))

    # override config with environment variables.
    # Some online deployment platforms (e.g. Railway) deploy project from github directly. So you shouldn't put your secrets like api key in a config file, instead use environment variables to override the default config.
    for name, value in os.environ.items():
        name = name.lower()
        if name in available_setting:
            logger.info("[INIT] override config by environ args: {}={}".format(name, value))
            try:
                config[name] = eval(value)
            except:
                if value == "false":
                    config[name] = False
                elif value == "true":
                    config[name] = True
                else:
                    config[name] = value

    if config.get("debug", False):
        logger.setLevel(logging.DEBUG)
        logger.debug("[INIT] set log level to DEBUG")

    logger.info("[INIT] load config: {}".format(drag_sensitive(config)))

    config.load_user_datas()


def get_root():
    return os.path.dirname(os.path.abspath(__file__))


def read_file(path):
    with open(path, mode="r", encoding="utf-8") as f:
        return f.read()


def conf():
    return config


def get_appdata_dir():
    data_path = os.path.join(get_root(), conf().get("appdata_dir", ""))
    if not os.path.exists(data_path):
        logger.info("[INIT] data path not exists, create it: {}".format(data_path))
        os.makedirs(data_path)
    return data_path


def subscribe_msg():
    trigger_prefix = conf().get("single_chat_prefix", [""])[0]
    msg = conf().get("subscribe_msg", "")
    return msg.format(trigger_prefix=trigger_prefix)


# global plugin config
plugin_config = {}


def write_plugin_config(pconf: dict):
    """
    写入插件全局配置
    :param pconf: 全量插件配置
    """
    global plugin_config
    for k in pconf:
        plugin_config[k.lower()] = pconf[k]


def pconf(plugin_name: str) -> dict:
    """
    根据插件名称获取配置
    :param plugin_name: 插件名称
    :return: 该插件的配置项
    """
    return plugin_config.get(plugin_name.lower())


# 全局配置，用于存放全局生效的状态
global_config = {"admin_users": []}<|MERGE_RESOLUTION|>--- conflicted
+++ resolved
@@ -55,11 +55,8 @@
     "concurrency_in_session": 1,  # 同一会话最多有多少条消息在处理中，大于1可能乱序
     "image_create_size": "256x256",  # 图片大小,可选有 256x256, 512x512, 1024x1024 (dall-e-3默认为1024x1024)
     "group_chat_exit_group": False,
-<<<<<<< HEAD
     "group_exit_msg": "",  # 退出群聊的消息
     "accept_friend_msg": "",  # 接受好友请求后发送的消息
-=======
->>>>>>> 69376734
     # chatgpt会话参数
     "expires_in_seconds": 3600,  # 无操作会话的过期时间
     # 人格描述
@@ -128,15 +125,10 @@
     "azure_voice_api_key": "",
     "azure_voice_region": "japaneast",
     # elevenlabs 语音api配置
-<<<<<<< HEAD
     "xi_api_key": "",    #获取ap的方法可以参考https://docs.elevenlabs.io/api-reference/quick-start/authentication
     "xi_voice_id": "",   #ElevenLabs提供了9种英式、美式等英语发音id，分别是“Adam/Antoni/Arnold/Bella/Domi/Elli/Josh/Rachel/Sam”
     # 图像模型设置
     "image_recognition": False, # 是否开启图片识别
-=======
-    "xi_api_key": "",  # 获取ap的方法可以参考https://docs.elevenlabs.io/api-reference/quick-start/authentication
-    "xi_voice_id": "",  # ElevenLabs提供了9种英式、美式等英语发音id，分别是“Adam/Antoni/Arnold/Bella/Domi/Elli/Josh/Rachel/Sam”
->>>>>>> 69376734
     # 服务时间限制，目前支持itchat
     "chat_time_module": False,  # 是否开启服务时间限制
     "chat_start_time": "00:00",  # 服务开始时间
