--- conflicted
+++ resolved
@@ -25,21 +25,9 @@
             message = web.data() # todo crypto
             msg = parse_message(message)
             logger.debug("[wechatmp] Receive post data:\n" + message.decode("utf-8"))
-            if msg.type == "event":
-                logger.info(
-                    "[wechatmp] Event {} from {}".format(
-                        msg.event, msg.source
-                    )
-                )
-                if msg.event in ["subscribe", "subscribe_scan"]:
-                    reply_text = subscribe_msg()
-                    replyPost = create_reply(reply_text, msg)
-                    return replyPost.render()
-                else:
-                    return "success"
-        
-            wechatmp_msg = WeChatMPMessage(msg, client=channel.client)
-            if wechatmp_msg.ctype in [ContextType.TEXT, ContextType.IMAGE, ContextType.VOICE]:
+
+            if msg.type in ["text", "voice", "image"]:
+                wechatmp_msg = WeChatMPMessage(msg, client=channel.client)
                 from_user = wechatmp_msg.from_user_id
                 content = wechatmp_msg.content
                 message_id = wechatmp_msg.msg_id
@@ -111,13 +99,9 @@
                         request_cnt,
                         from_user,
                         message_id,
-<<<<<<< HEAD
-=======
-                        content,
->>>>>>> cca49da7
                         web.ctx.env.get("REMOTE_ADDR"),
                         web.ctx.env.get("REMOTE_PORT"),
-                        message
+                        content
                     )
                 )
 
@@ -155,23 +139,23 @@
 
                 # Only one request can access to the cached data
                 try:
-                    (reply_type, content) = channel.cache_dict.pop(from_user)
+                    (reply_type, reply_content) = channel.cache_dict.pop(from_user)
                 except KeyError:
                     return "success"
 
                 if (reply_type == "text"):
-                    if len(content.encode("utf8")) <= MAX_UTF8_LEN:
-                        reply_text = content
+                    if len(reply_content.encode("utf8")) <= MAX_UTF8_LEN:
+                        reply_text = reply_content
                     else:
                         continue_text = "\n【未完待续，回复任意文字以继续】"
                         splits = split_string_by_utf8_length(
-                            content,
+                            reply_content,
                             MAX_UTF8_LEN - len(continue_text.encode("utf-8")),
                             max_split=1,
                         )
                         reply_text = splits[0] + continue_text
                         channel.cache_dict[from_user] = ("text", splits[1])
-                    
+
                     logger.info(
                         "[wechatmp] Request {} do send to {} {}: {}\n{}".format(
                             request_cnt,
@@ -184,60 +168,51 @@
                     replyPost = create_reply(reply_text, msg)
                     return replyPost.render()
 
-
                 elif (reply_type == "voice"):
-                    media_id = content
+                    media_id = reply_content
                     asyncio.run_coroutine_threadsafe(channel.delete_media(media_id), channel.delete_media_loop)
-<<<<<<< HEAD
                     logger.info(
                         "[wechatmp] Request {} do send to {} {}: {} voice media_id {}".format(
                             request_cnt,
                             from_user,
                             message_id,
-                            message,
+                            content,
                             media_id,
                         )
                     )
-                    replyPost = VoiceMsg(from_user, to_user, media_id).send()
-                    return replyPost
-=======
                     replyPost = VoiceReply(message=msg)
                     replyPost.media_id = media_id
                     return replyPost.render()
->>>>>>> cca49da7
 
                 elif (reply_type == "image"):
-                    media_id = content
+                    media_id = reply_content
                     asyncio.run_coroutine_threadsafe(channel.delete_media(media_id), channel.delete_media_loop)
-<<<<<<< HEAD
                     logger.info(
                         "[wechatmp] Request {} do send to {} {}: {} image media_id {}".format(
                             request_cnt,
                             from_user,
                             message_id,
-                            message,
+                            content,
                             media_id,
                         )
                     )
-                    replyPost = ImageMsg(from_user, to_user, media_id).send()
-                    return replyPost
-
-            elif wechatmp_msg.msg_type == "event":
+                    replyPost = ImageReply(message=msg)
+                    replyPost.media_id = media_id
+                    return replyPost.render()
+
+            elif msg.type == "event":
                 logger.info(
                     "[wechatmp] Event {} from {}".format(
-                        wechatmp_msg.content, wechatmp_msg.from_user_id
+                        msg.event, msg.source
                     )
                 )
-                content = subscribe_msg()
-                replyMsg = TextMsg(
-                    wechatmp_msg.from_user_id, wechatmp_msg.to_user_id, content
-                )
-                return replyMsg.send()
-=======
-                    replyPost = ImageReply(message=msg)
-                    replyPost.media_id = media_id
-                    return replyPost.render()
->>>>>>> cca49da7
+                if msg.event in ["subscribe", "subscribe_scan"]:
+                    reply_text = subscribe_msg()
+                    replyPost = create_reply(reply_text, msg)
+                    return replyPost.render()
+                else:
+                    return "success"
+
             else:
                 logger.info("暂且不处理")
                 return "success"
