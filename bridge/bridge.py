--- conflicted
+++ resolved
@@ -18,27 +18,7 @@
             "text_to_voice": conf().get("text_to_voice", "google"),
             "translate": conf().get("translate", "baidu"),
         }
-<<<<<<< HEAD
-        model_type = conf().get("model") or const.GPT35
-        if model_type in ["text-davinci-003"]:
-            self.btype["chat"] = const.OPEN_AI
-        if conf().get("use_azure_chatgpt", False):
-            self.btype["chat"] = const.CHATGPTONAZURE
-        if model_type in ["wenxin", "wenxin-4"]:
-            self.btype["chat"] = const.BAIDU
-        if model_type in ["xunfei"]:
-            self.btype["chat"] = const.XUNFEI
-        if model_type in [const.QWEN]:
-            self.btype["chat"] = const.QWEN
-        if model_type in [const.GEMINI]:
-            self.btype["chat"] = const.GEMINI
-        if model_type in [const.DIFY]:
-            self.btype["chat"] = const.DIFY
-        if model_type in [const.ZHIPU_AI]:
-            self.btype["chat"] = const.ZHIPU_AI
-        if model_type in [const.COZE]:
-            self.btype["chat"] = const.COZE
-=======
+
         # 这边取配置的模型
         bot_type = conf().get("bot_type")
         if bot_type:
@@ -59,11 +39,14 @@
                 self.btype["chat"] = const.QWEN_DASHSCOPE
             if model_type and model_type.startswith("gemini"):
                 self.btype["chat"] = const.GEMINI
+            if model_type in [const.DIFY]:
+                self.btype["chat"] = const.DIFY
             if model_type in [const.ZHIPU_AI]:
                 self.btype["chat"] = const.ZHIPU_AI
+            if model_type in [const.COZE]:
+                self.btype["chat"] = const.COZE
             if model_type and model_type.startswith("claude-3"):
                 self.btype["chat"] = const.CLAUDEAPI
->>>>>>> 69376734
 
             if model_type in ["claude"]:
                 self.btype["chat"] = const.CLAUDEAI
@@ -73,7 +56,7 @@
 
             if model_type in ["abab6.5-chat"]:
                 self.btype["chat"] = const.MiniMax
-
+            
             if conf().get("use_linkai") and conf().get("linkai_api_key"):
                 self.btype["chat"] = const.LINKAI
                 if not conf().get("voice_to_text") or conf().get("voice_to_text") in ["openai"]:
