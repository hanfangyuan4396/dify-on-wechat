--- conflicted
+++ resolved
@@ -42,11 +42,10 @@
 # zhipuai
 zhipuai>=2.0.1
 
-<<<<<<< HEAD
 # webui
 gradio==4.37.2
 gradio_client==1.0.2
-=======
 # tongyi qwen new sdk
 dashscope
->>>>>>> 69376734
+# wework依赖
+pilk==0.2.4