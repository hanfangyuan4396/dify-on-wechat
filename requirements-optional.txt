tiktoken>=0.3.2 # openai calculate token

#voice
pydub>=0.25.1 # need ffmpeg
SpeechRecognition # google speech to text
gTTS>=2.3.1 # google text to speech
pyttsx3>=2.90 # pytsx text to speech
baidu_aip>=4.16.10 # baidu voice
azure-cognitiveservices-speech # azure voice
numpy<=1.24.2
langid # language detect

#install plugin
dulwich

# wechatmp && wechatcom
web.py
wechatpy

# chatgpt-tool-hub plugin
chatgpt_tool_hub==0.5.0

# xunfei spark
websocket-client==1.2.0

# claude bot
curl_cffi

# tongyi qwen
broadscope_bailian

# google
google-generativeai

# linkai
linkai

# dingtalk
dingtalk_stream

<<<<<<< HEAD
# zhipuai
zhipuai>=2.0.1
=======
# zhipu
zhipuai
>>>>>>> 40255290
<|MERGE_RESOLUTION|>--- conflicted
+++ resolved
@@ -38,10 +38,5 @@
 # dingtalk
 dingtalk_stream
 
-<<<<<<< HEAD
 # zhipuai
-zhipuai>=2.0.1
-=======
-# zhipu
-zhipuai
->>>>>>> 40255290
+zhipuai>=2.0.1