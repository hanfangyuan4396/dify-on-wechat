version: '2.0'
services:
  dify-on-wechat:
    image: hanfangyuan/dify-on-wechat
    container_name: dify-on-wechat
    security_opt:
      - seccomp:unconfined
    environment:
<<<<<<< HEAD
      DIFY_API_BASE: 'https://api.dify.ai/v1'
      DIFY_API_KEY: 'app-xx'
      DIFY_APP_TYPE: 'chatbot'
      MODEL: 'dify'
      SINGLE_CHAT_PREFIX: '[""]'
      SINGLE_CHAT_REPLY_PREFIX: '""'
=======
      TZ: 'Asia/Shanghai'
      OPEN_AI_API_KEY: 'YOUR API KEY'
      MODEL: 'gpt-3.5-turbo'
      PROXY: ''
      SINGLE_CHAT_PREFIX: '["bot", "@bot"]'
      SINGLE_CHAT_REPLY_PREFIX: '"[bot] "'
>>>>>>> 69376734
      GROUP_CHAT_PREFIX: '["@bot"]'
      GROUP_NAME_WHITE_LIST: '["ALL_GROUP"]'<|MERGE_RESOLUTION|>--- conflicted
+++ resolved
@@ -6,20 +6,12 @@
     security_opt:
       - seccomp:unconfined
     environment:
-<<<<<<< HEAD
       DIFY_API_BASE: 'https://api.dify.ai/v1'
       DIFY_API_KEY: 'app-xx'
       DIFY_APP_TYPE: 'chatbot'
       MODEL: 'dify'
       SINGLE_CHAT_PREFIX: '[""]'
       SINGLE_CHAT_REPLY_PREFIX: '""'
-=======
-      TZ: 'Asia/Shanghai'
-      OPEN_AI_API_KEY: 'YOUR API KEY'
-      MODEL: 'gpt-3.5-turbo'
-      PROXY: ''
-      SINGLE_CHAT_PREFIX: '["bot", "@bot"]'
-      SINGLE_CHAT_REPLY_PREFIX: '"[bot] "'
->>>>>>> 69376734
       GROUP_CHAT_PREFIX: '["@bot"]'
-      GROUP_NAME_WHITE_LIST: '["ALL_GROUP"]'+      GROUP_NAME_WHITE_LIST: '["ALL_GROUP"]'
+      TZ: 'Asia/Shanghai'